name: Lint

on: [push]

permissions:
  contents: read

jobs:
  black:
    runs-on: ubuntu-latest

    steps:
      - uses: actions/checkout@v4
      - uses: psf/black@stable

  isort:
    runs-on: ubuntu-latest

    steps:
      - uses: actions/checkout@v4
      - uses: isort/isort-action@v1.1.1
        with:
<<<<<<< HEAD
            configuration: --check-only --diff --profile black
=======
          requirements-files: requirements.txt
          configuration: --check-only --diff --profile black
>>>>>>> 06e51c02

  ruff:
    runs-on: ubuntu-latest

    steps:
      - name: Checkout
        uses: actions/checkout@v4
        with:
          show-progress: false
      - uses: actions/setup-python@v5
        with:
          python-version: 3.12
      - name: Install hatch
<<<<<<< HEAD
        run: pip install hatch==1.9.4
=======
        run: |
          python3 -m venv "${HOME}/venv"
          source "${HOME}/venv/bin/activate"
          pip install hatch==1.13.0
        shell: bash
>>>>>>> 06e51c02
      - name: Run ruff
        run: |
          output=$(hatch fmt --linter --check)
          echo "$output" >> $GITHUB_STEP_SUMMARY
          echo "$output" | grep "No errors fixed"<|MERGE_RESOLUTION|>--- conflicted
+++ resolved
@@ -20,12 +20,7 @@
       - uses: actions/checkout@v4
       - uses: isort/isort-action@v1.1.1
         with:
-<<<<<<< HEAD
-            configuration: --check-only --diff --profile black
-=======
-          requirements-files: requirements.txt
           configuration: --check-only --diff --profile black
->>>>>>> 06e51c02
 
   ruff:
     runs-on: ubuntu-latest
@@ -39,15 +34,7 @@
         with:
           python-version: 3.12
       - name: Install hatch
-<<<<<<< HEAD
-        run: pip install hatch==1.9.4
-=======
-        run: |
-          python3 -m venv "${HOME}/venv"
-          source "${HOME}/venv/bin/activate"
-          pip install hatch==1.13.0
-        shell: bash
->>>>>>> 06e51c02
+        run: pip install hatch==1.13.0
       - name: Run ruff
         run: |
           output=$(hatch fmt --linter --check)

from functools import cached_property
from typing import Iterator

from .builtin_types import IntegerDefinition
from .interfaces import Type, TypedExpression
from .user_facing_errors import (
    MissingBorrowError,
    OperandError,
    TypeCheckerError,
    assert_else_throw,
    throw,
)


class Dereference(TypedExpression):
    def __init__(self, ref: TypedExpression) -> None:
        assert ref.type.is_reference

        super().__init__(ref.type.get_non_reference_type())

        self.ref = ref

    def generate_ir(self, reg_gen: Iterator[int]) -> list[str]:
        # https://llvm.org/docs/LangRef.html#load-instruction

        self.result_reg = next(reg_gen)

        # We have a pointer to a value. Now we need to load that value into a
        # register.
        # <result> = load [volatile] <ty>, ptr <pointer>[, align <alignment>]...
        return [
            f"%{self.result_reg} = load {self.type.ir_type}, "
            f"{self.ref.ir_ref_with_type_annotation}, align {self.type.alignment}"
        ]

    @cached_property
    def ir_ref_without_type_annotation(self) -> str:
        return f"%{self.result_reg}"

    def __repr__(self) -> str:
        return f"Dereference({self.ref})"

    def assert_can_read_from(self) -> None:
        self.ref.assert_can_read_from()

    def assert_can_write_to(self) -> None:
        self.ref.assert_can_write_to()


class PromoteInteger(TypedExpression):
    def __init__(self, src: TypedExpression, dest_type: Type) -> None:
        assert isinstance(src.type.definition, IntegerDefinition)
        assert isinstance(dest_type.definition, IntegerDefinition)
        assert src.type.definition.is_signed == dest_type.definition.is_signed
        assert src.type.definition.bits < dest_type.definition.bits

        super().__init__(dest_type)

        self.src = src
        self.is_signed = src.type.definition.is_signed

    def generate_ir(self, reg_gen: Iterator[int]) -> list[str]:
        # https://llvm.org/docs/LangRef.html#sext-to-instruction
        # https://llvm.org/docs/LangRef.html#zext-to-instruction

        self.result_reg = next(reg_gen)

        instruction = "sext" if self.is_signed else "zext"

        # <result> = {s,z}ext <ty> <value> to <ty2> ; yields ty2
        return [
            f"%{self.result_reg} = {instruction} "
            f"{self.src.ir_ref_with_type_annotation} to {self.type.ir_type}"
        ]

    @cached_property
    def ir_ref_without_type_annotation(self) -> str:
        return f"%{self.result_reg}"

    def __repr__(self) -> str:
        return f"PromoteInteger({self.src.type} to {self.type})"

    def assert_can_read_from(self) -> None:
        self.src.assert_can_read_from()

    def assert_can_write_to(self) -> None:
        # TODO this isn't very helpful.
        throw(OperandError("Cannot modify promoted integers"))


def do_implicit_conversion(
    src: TypedExpression, dest_type: Type, context: str = ""
) -> tuple[TypedExpression, list[TypedExpression]]:
    """Attempt to convert expr to type target.

    Only the following conversions are allowed:
    - from reference type to value type.
    - integer promotion.
    - float promotion (TODO).

    Multiple conversions may be performed (e.g. dereference and then promote).

    If conversion is not possible, then a user-facing exception is raised.

    Args:
        src (TypedExpression): expression to convert.
        dest_type (Type): desired type.

    Returns:
        tuple[TypedExpression, list[TypedExpression]]: The expression of the
            desired type, plus a list of expressions that need to be evaluated
            in order to perform the conversion.
    """
    expr_list: list[TypedExpression] = [src]

    if src.type.is_reference and dest_type.is_reference:
        assert_else_throw(
            src.type.is_borrowed,
            MissingBorrowError(src.type.get_user_facing_name(False)),
        )

    # Same type, nothing to do.
    if src.type == dest_type:
        return expr_list[-1], expr_list[1:]

    # Check if we need to dereference the expression.
    #   we never try to dereference a borrowed reference
    if (
        src.type.is_reference
        and not src.type.is_borrowed
        and not dest_type.is_reference
    ):
        expr_list.append(Dereference(src))

    current_def = expr_list[-1].type.definition
    dest_def = dest_type.definition

    # Integer promotion.
    # TODO we might want to relax the is_signed == is_signed rule.
    if (
        isinstance(current_def, IntegerDefinition)
        and isinstance(dest_def, IntegerDefinition)
        and current_def.is_signed == dest_def.is_signed
        and current_def.bits < dest_def.bits
    ):
        expr_list.append(PromoteInteger(expr_list[-1], dest_type))

    # TODO float promotion.

    assert_else_throw(
        expr_list[-1].type == dest_type,
        TypeCheckerError(
            context,
            src.type.get_user_facing_name(False),
            dest_type.get_user_facing_name(False),
        ),
    )

    return expr_list[-1], expr_list[1:]


def is_type_implicitly_convertible(src_type: Type, dest_type: Type) -> bool:
<<<<<<< HEAD
    # TODO can we implement this using do_implicit_conversion()?
    if dest_type.is_reference and src_type.is_reference and not src_type.is_borrowed:
        return False

    if src_type == dest_type:
        return True

    if (
        src_type.is_reference
        and not src_type.is_borrowed
        and not dest_type.is_reference
    ):
        src_type = src_type.get_non_reference_type()
=======
    class Wrapper(TypedExpression):
        def __repr__(self) -> str:
            return f"Wrapper({repr(self.type)})"

        @cached_property
        def ir_ref_without_type_annotation(self) -> str:
            assert False
>>>>>>> 36f747f9

        def assert_can_read_from(self) -> None:
            assert False

        def assert_can_write_to(self) -> None:
            assert False

    try:
        do_implicit_conversion(Wrapper(src_type), dest_type)
    except TypeCheckerError:
        return False

    return True


def assert_is_implicitly_convertible(
    expr: TypedExpression, target: Type, context: str
) -> None:
    # Just discard the return value. It will throw if the conversion fails.
    # TODO maybe we could cache the result for later.
    do_implicit_conversion(expr, target, context)<|MERGE_RESOLUTION|>--- conflicted
+++ resolved
@@ -160,21 +160,6 @@
 
 
 def is_type_implicitly_convertible(src_type: Type, dest_type: Type) -> bool:
-<<<<<<< HEAD
-    # TODO can we implement this using do_implicit_conversion()?
-    if dest_type.is_reference and src_type.is_reference and not src_type.is_borrowed:
-        return False
-
-    if src_type == dest_type:
-        return True
-
-    if (
-        src_type.is_reference
-        and not src_type.is_borrowed
-        and not dest_type.is_reference
-    ):
-        src_type = src_type.get_non_reference_type()
-=======
     class Wrapper(TypedExpression):
         def __repr__(self) -> str:
             return f"Wrapper({repr(self.type)})"
@@ -182,7 +167,6 @@
         @cached_property
         def ir_ref_without_type_annotation(self) -> str:
             assert False
->>>>>>> 36f747f9
 
         def assert_can_read_from(self) -> None:
             assert False

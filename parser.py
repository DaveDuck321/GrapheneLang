import sys
import traceback
from dataclasses import dataclass
from functools import partial
from pathlib import Path
from typing import Any, Iterable, Optional, TypeGuard

from lark import Lark, Token, Tree
from lark.exceptions import VisitError
from lark.visitors import Interpreter, Transformer, v_args

import codegen as cg
from codegen.user_facing_errors import (
    CannotAssignToInitializerList,
    CircularImportException,
    ErrorWithLineInfo,
    FailedLookupError,
    FileDoesNotExistException,
    FileIsAmbiguousException,
    GenericArgumentCountError,
    GenericHasGenericAnnotation,
    GrapheneError,
    InitializerListTypeDeductionFailure,
    InvalidInitializerListAssignment,
    InvalidInitializerListLength,
    InvalidMainReturnType,
    MissingFunctionReturn,
    RepeatedGenericName,
<<<<<<< HEAD
    SubstitutionFailure,
=======
    VoidVariableDeclaration,
>>>>>>> b3848154
)


class ResolvedPath(str):
    def __new__(cls, path: Path) -> "ResolvedPath":
        return str.__new__(cls, str(path.resolve()))


def in_pairs(iterable: Iterable) -> Iterable:
    # [iter(...), iter(...)] would make two different list_iterator objects.
    # We only want one.
    chunks = [iter(iterable)] * 2

    return zip(*chunks, strict=True)


def inline_and_wrap_user_facing_errors(context: str):
    def wrapper(f, _, children, meta):
        try:
            f(*children)
        except GrapheneError as exc:
            raise ErrorWithLineInfo(
                exc.message,
                meta.line,
                context,
            ) from exc

    return v_args(wrapper=wrapper)


def search_include_path_for_file(
    relative_file_path: str, include_path: list[Path]
) -> Optional[ResolvedPath]:
    matching_files: set[ResolvedPath] = set()
    for path in include_path:
        file_path = path / relative_file_path
        if file_path.exists():
            matching_files.add(ResolvedPath(file_path))

    if len(matching_files) == 0:
        return None

    if len(matching_files) != 1:
        raise FileIsAmbiguousException(relative_file_path, matching_files)

    return matching_files.pop()


class TypeTransformer(Transformer):
    def __init__(
        self, program: cg.Program, generic_mapping: dict[str, cg.Type]
    ) -> None:
        super().__init__(visit_tokens=False)

        self._program = program
        self._generic_mapping = generic_mapping

    @v_args(inline=True)
    def type(self, child: cg.Type) -> cg.Type:
        assert isinstance(child, cg.Type)
        return child

    @v_args(inline=True)
    def type_name(self, name: Token, type_map: Optional[Tree]) -> cg.Type:
        assert isinstance(name, Token)

        if name in self._generic_mapping:
            if type_map is not None:
                raise GenericHasGenericAnnotation(name)

            return self._generic_mapping[name]

        generic_args: list[cg.Type] = [] if type_map is None else type_map.children  # type: ignore
        return self._program.lookup_type(name, generic_args)

    @v_args(inline=True)
    def ref_type(self, value_type: cg.Type) -> cg.Type:
        assert isinstance(value_type, cg.Type)

        return value_type.to_reference()

    @v_args(inline=True)
    def stack_array_type(
        self, element_type: cg.Type, *dimension_tokens: Token
    ) -> cg.Type:
        dimensions: list[int] = [int(dimension.value) for dimension in dimension_tokens]
        return cg.Type(cg.ArrayDefinition(element_type, dimensions))

    @v_args(inline=True)
    def heap_array_type(
        self, element_type: cg.Type, *dimension_tokens: Token
    ) -> cg.Type:
        dimensions: list[int] = [cg.ArrayDefinition.UNKNOWN_DIMENSION]
        for dimension in dimension_tokens:
            dimensions.append(int(dimension.value))

        # A heap array must always be passed by reference
        underlying_array = cg.Type(cg.ArrayDefinition(element_type, dimensions))
        return underlying_array.to_reference()

    def struct_type(self, member_trees: list[Token | cg.Type]) -> cg.Type:
        members = []

        # Yes, this is how you are supposed to annotate unpacking products...
        m_name: str
        m_type: cg.Type
        for m_name, m_type in in_pairs(member_trees):
            if m_type.is_void:
                raise VoidVariableDeclaration(
                    "struct member", m_name, m_type.get_user_facing_name(True)
                )
            members.append(cg.Parameter(m_name, m_type))

        return cg.Type(cg.StructDefinition(members))

    @classmethod
    def parse(
        cls,
        program: cg.Program,
        tree: Tree,
        type_map: dict[str, cg.Type],
    ) -> cg.Type:
        try:
            result = cls(program, type_map).transform(tree)
        except VisitError as exc:
            raise exc.orig_exc

        assert isinstance(result, cg.Type)

        return result


class ParseTypeDefinitions(Interpreter):
    def __init__(self, program: cg.Program) -> None:
        super().__init__()

        self._program = program

    def _typedef(self, type_name: str, generics: list[Token], rhs_tree: Tree) -> None:
        available_generics: list[str] = []
        for generic_name in generics:
            assert isinstance(generic_name, Token)

            if generic_name.value in available_generics:
                raise RepeatedGenericName(generic_name, type_name)

            available_generics.append(generic_name.value)

        def type_parser(name_prefix: str, concrete_types: list[cg.Type]) -> cg.Type:
            if len(concrete_types) != len(available_generics):
                raise GenericArgumentCountError(
                    type_name, len(concrete_types), len(available_generics)
                )

            mapping = {
                str(generic): concrete_type
                for generic, concrete_type in zip(generics, concrete_types)
            }

            rhs = TypeTransformer.parse(self._program, rhs_tree, mapping)
            return rhs.new_from_typedef(name_prefix, concrete_types)

        self._program.add_type(type_name, type_parser)

    @inline_and_wrap_user_facing_errors("typedef")
    def generic_typedef(
        self, generic_tree: Optional[Tree], type_name: Token, rhs_tree: Tree
    ) -> None:
        generics = [] if generic_tree is None else generic_tree.children
        return self._typedef(type_name.value, generics, rhs_tree)  # type: ignore

    @inline_and_wrap_user_facing_errors("typedef specialization")
    def specialized_typedef(
        self, type_name: Token, specialization_tree: Tree, rhs_tree: Tree
    ) -> None:
        specialization = []
        for specialization_type_tree in specialization_tree.children:
            # Note: partial specializations are not allowed, generic mapping is empty
            specialization.append(
                TypeTransformer.parse(self._program, specialization_type_tree, {})
            )

        def type_parser(name_prefix: str, concrete_types: list[cg.Type]) -> cg.Type:
            assert concrete_types == specialization
            rhs = TypeTransformer.parse(self._program, rhs_tree, {})
            return rhs.new_from_typedef(name_prefix, concrete_types)

        self._program.add_specialized_type(type_name, type_parser, specialization)


class ParseFunctionSignatures(Interpreter):
    def __init__(self, program: cg.Program) -> None:
        super().__init__()

        self._program = program
        self._function_body_trees: list[
            tuple[cg.Function, Tree, dict[str, cg.Type]]
        ] = []

    def get_function_body_trees(
        self,
    ) -> list[tuple[cg.Function, Tree, dict[str, cg.Type]]]:
        return self._function_body_trees

    @inline_and_wrap_user_facing_errors("generic function signature")
    def generic_named_function(
        self,
        generic_names_tree: Tree,
        generic_name: Token,
        args_tree: Tree,
        return_type_tree: Tree,
        body_tree: Tree,
    ) -> None:
        generic_names: list[str] = generic_names_tree.children  # type: ignore

        def try_parse_fn_from_specialization(
            fn_name: str, concrete_specializations: list[cg.Type]
        ) -> Optional[cg.Function]:
            assert generic_name == fn_name
            if len(generic_names) != len(concrete_specializations):
                return

            generic_mapping = dict(zip(generic_names, concrete_specializations))
            try:
                function = self._build_function(
                    fn_name, args_tree, return_type_tree, False, generic_mapping
                )
            except SubstitutionFailure:
                return  # SFINAE

            self._function_body_trees.append((function, body_tree, generic_mapping))
            return function

        def try_deduce_specialization(
            fn_name: str, arguments: list[cg.Type]
        ) -> Optional[list[cg.Type]]:
            assert generic_name == fn_name
            deduced_mapping: dict[str, cg.Type] = {}

            for provided_arg_type, (_, arg_type_tree) in zip(
                arguments, in_pairs(args_tree.children)
            ):
                arg_type_in_generic_definition, _ = arg_type_tree.children[0].children

                # TODO: type pattern matching here
                #       Atm this is a simple string compare
                assert isinstance(arg_type_in_generic_definition, Token)
                if arg_type_in_generic_definition not in generic_names:
                    # This argument is not a generic
                    continue

                # The argument is a generic, deduce it's type

                # Have we already deduced a different type?
                if arg_type_in_generic_definition in deduced_mapping:
                    if (
                        deduced_mapping[arg_type_in_generic_definition]
                        != provided_arg_type
                    ):
                        return  # SFINAE

                deduced_mapping[
                    arg_type_in_generic_definition
                ] = provided_arg_type.without_borrowing()

            # Convert the deduced mapping into a specialization
            deduced_specialization: list[cg.Type] = []
            for generic in generic_names:
                deduced_specialization.append(deduced_mapping[generic])

            return deduced_specialization

        self._program.add_generic_function(
            generic_name,
            cg.GenericFunctionParser(
                generic_name,
                try_deduce_specialization,
                try_parse_fn_from_specialization,
            ),
        )

    @inline_and_wrap_user_facing_errors("function signature")
    def specialized_named_function(
        self,
        function_name_tree: Tree,
        args_tree: Tree,
        return_type_tree: Tree,
        body_tree: Tree,
    ) -> None:
        name, specialization_tree = function_name_tree.children
        assert isinstance(name, str)
        self._parse_function(name, args_tree, return_type_tree, body_tree, False)

    @inline_and_wrap_user_facing_errors("@operator signature")
    def operator_function(
        self, op_name: Token, args_tree: Tree, return_type_tree: Tree, body_tree: Tree
    ) -> None:
        self._parse_function(op_name, args_tree, return_type_tree, body_tree, False)

    @inline_and_wrap_user_facing_errors("foreign signature")
    def foreign_function(
        self,
        fn_name: Token,
        args_tree: Tree,
        return_type_tree: Tree,
    ) -> None:
        self._parse_function(fn_name, args_tree, return_type_tree, None, True)

    def _parse_function(
        self,
        fn_name: str,
        args_tree: Tree,
        return_type_tree: Tree,
        body_tree: Optional[Tree],
        foreign: bool,
    ) -> None:
        func = self._build_function(fn_name, args_tree, return_type_tree, foreign)
        self._program.add_function(func)

        # Save the body to parse later (TODO: maybe forward declarations
        # should be possible?)
        if body_tree is not None:
            self._function_body_trees.append((func, body_tree, {}))

    def _build_function(
        self,
        fn_name: str,
        args_tree: Tree,
        return_type_tree: Tree,
        foreign: bool,
        generic_mapping: dict[str, cg.Type] = {},
    ) -> cg.Function:
        fn_args: list[cg.Parameter] = []
        fn_arg_trees = args_tree.children
        for arg_name, arg_type_tree in in_pairs(fn_arg_trees):
            assert isinstance(arg_name, Token)
            arg_type = TypeTransformer.parse(
                self._program, arg_type_tree, generic_mapping
            )

            if arg_type.is_void:
                raise VoidVariableDeclaration(
                    "argument", arg_name, arg_type.get_user_facing_name(True)
                )

            fn_args.append(cg.Parameter(arg_name, arg_type))

        fn_return_type = TypeTransformer.parse(
            self._program, return_type_tree, generic_mapping
        )

        # Build the function
<<<<<<< HEAD
        return cg.Function(
            fn_name, fn_args, fn_return_type, foreign, list(generic_mapping.values())
        )
=======
        fn_obj = cg.Function(fn_name, fn_args, fn_return_type, foreign)

        # main() must always return an int
        if (
            fn_obj.get_signature().is_main()
            and fn_obj.get_signature().return_type != cg.IntType()
        ):
            raise InvalidMainReturnType(
                fn_obj.get_signature().return_type.get_user_facing_name(True)
            )

        return fn_obj
>>>>>>> b3848154


class ParseImports(Interpreter):
    def __init__(
        self,
        lark: Lark,
        program: cg.Program,
        include_path: list[Path],
        included_from: list[ResolvedPath],
        already_processed: set[ResolvedPath],
    ) -> None:
        super().__init__()

        self._lark = lark
        self._program = program
        self._include_path = include_path
        self._included_from = included_from
        self._already_processed = already_processed

    def require_once(self, path_tree: Tree) -> None:
        path_token = path_tree.children[0]
        assert isinstance(path_token, Token)

        try:
            self._require_once_impl(path_token[1:-1])
        except GrapheneError as exc:
            raise ErrorWithLineInfo(
                exc.message, path_tree.meta.line, f"@require_once {path_token}"
            )

    def _require_once_impl(self, path_str: str) -> None:
        file_path = search_include_path_for_file(path_str, self._include_path)

        if file_path is None:
            raise FileDoesNotExistException(path_str)

        if file_path in self._included_from:
            index = self._included_from.index(file_path)
            if index == 0:
                file_with_conflicting_import = "<compile target>"
            else:
                file_with_conflicting_import = self._included_from[index - 1]

            raise CircularImportException(file_path, file_with_conflicting_import)

        if file_path in self._already_processed:
            # File is already in translation unit, nothing to do
            return

        append_file_to_program(
            self._lark,
            self._program,
            file_path,
            self._include_path[:-1],  # Last element is always '.'
            self._included_from,
            self._already_processed,
        )


@dataclass
class FlattenedExpression:
    subexpressions: list[cg.Generatable]

    def add_parent(self, expression: cg.TypedExpression) -> "FlattenedExpression":
        self.subexpressions.append(expression)
        return self

    def expression(self) -> cg.TypedExpression:
        assert isinstance(self.subexpressions[-1], cg.TypedExpression)
        return self.subexpressions[-1]

    def type(self) -> cg.Type:
        return self.expression().type


def is_flattened_expression_iterable(
    exprs: Iterable[Any],
) -> TypeGuard[Iterable[FlattenedExpression]]:
    # https://github.com/python/mypy/issues/3497#issuecomment-1083747764
    return all(isinstance(expr, FlattenedExpression) for expr in exprs)


@dataclass
class InitializerList:
    exprs: list[FlattenedExpression]
    names: Optional[list[str]]

    def __len__(self) -> int:
        if self.names:
            assert len(self.exprs) == len(self.names)

        return len(self.exprs)

    @property
    def user_facing_name(self) -> str:
        type_names = [expr.type().get_user_facing_name(False) for expr in self.exprs]

        members = (
            [f"{name}: {type_name}" for name, type_name in zip(self.names, type_names)]
            if self.names is not None
            else type_names
        )

        return "{" + str.join(", ", members) + "}"


class ExpressionTransformer(Transformer):
    def __init__(
        self,
        program: cg.Program,
        function: cg.Function,
        scope: cg.Scope,
        generic_mapping: dict[str, cg.Type],
    ) -> None:
        super().__init__(visit_tokens=True)

        self._program = program
        self._function = function
        self._scope = scope
        self._generic_mapping = generic_mapping

    @v_args(inline=True)
    def expression(
        self, value: FlattenedExpression | InitializerList
    ) -> FlattenedExpression | InitializerList:
        assert isinstance(value, (FlattenedExpression, InitializerList))
        return value

    def SIGNED_INT(self, value: Token) -> FlattenedExpression:
        const_expr = cg.ConstantExpression(cg.IntType(), value)
        return FlattenedExpression([const_expr])

    @v_args(inline=True)
    def BOOL_CONSTANT(self, value: Token) -> FlattenedExpression:
        const_expr = cg.ConstantExpression(cg.BoolType(), value)
        return FlattenedExpression([const_expr])

    @v_args(inline=True)
    def operator_use(
        self, lhs: FlattenedExpression, operator: Token, rhs: FlattenedExpression
    ) -> FlattenedExpression:
        assert isinstance(lhs, FlattenedExpression)
        assert isinstance(rhs, FlattenedExpression)

        flattened_expr = FlattenedExpression([])
        flattened_expr.subexpressions.extend(lhs.subexpressions)
        flattened_expr.subexpressions.extend(rhs.subexpressions)

        call_expr = self._program.lookup_call_expression(
            operator.value,
            [],  # Don't specialize operators
            [lhs.expression(), rhs.expression()],
        )
        return flattened_expr.add_parent(call_expr)

    @v_args(inline=True)
    def unary_operator_use(
        self, operator: Token, rhs: FlattenedExpression
    ) -> FlattenedExpression:
        assert isinstance(rhs, FlattenedExpression)

        flattened_expr = FlattenedExpression(rhs.subexpressions)

        call_expr = self._program.lookup_call_expression(
            operator.value,
            [],  # Don't specialize operators
            [rhs.expression()],
        )
        return flattened_expr.add_parent(call_expr)

    def _function_call_impl(
        self,
        fn_name: str,
        specialization_tree: Optional[Tree],
        fn_args: Iterable[FlattenedExpression],
    ) -> FlattenedExpression:
        flattened_expr = FlattenedExpression([])
        arg_types_for_lookup = []
        fn_call_args = []

        for arg in fn_args:
            arg_types_for_lookup.append(arg.type())
            fn_call_args.append(arg.expression())
            flattened_expr.subexpressions.extend(arg.subexpressions)

        specialization: list[cg.Type] = []
        if specialization_tree is not None:
            for concrete_type_tree in specialization_tree.children:
                specialization.append(
                    TypeTransformer.parse(
                        self._program, concrete_type_tree, self._generic_mapping
                    )
                )

        call_expr = self._program.lookup_call_expression(
            fn_name, specialization, fn_call_args
        )
        return flattened_expr.add_parent(call_expr)

    @v_args(inline=True)
    def function_call(
        self, name_tree: Tree, *args: FlattenedExpression
    ) -> FlattenedExpression:
        fn_name, specialization_tree = name_tree.children
        assert isinstance(fn_name, Token)
        assert is_flattened_expression_iterable(args)

        return self._function_call_impl(fn_name, specialization_tree, args)

    @v_args(inline=True)
    def ufcs_call(
        self, this: FlattenedExpression, name_tree: Tree, *args: FlattenedExpression
    ) -> FlattenedExpression:
        # TODO perhaps we shouldn't always borrow this, although this is a bit
        # tricky as we haven't done overload resolution yet (which depends on
        # whether we borrow or not). A solution would be to borrow if we can,
        # otherwise pass an unborrowed/const-reference and let overload
        # resolution figure it out, although this isn't very explicit.
        assert isinstance(this, FlattenedExpression)
        borrowed_this = this.add_parent(cg.Borrow(this.expression()))

        fn_name, specialization_tree = name_tree.children
        assert isinstance(fn_name, str)

        fn_args = (borrowed_this, *args)
        assert is_flattened_expression_iterable(fn_args)

        return self._function_call_impl(fn_name, specialization_tree, fn_args)

    def ESCAPED_STRING(self, string: Token) -> FlattenedExpression:
        assert string[0] == '"' and string[-1] == '"'
        identifier = self._program.add_string(string[1:-1])

        str_const = cg.ConstantExpression(cg.StringType(), identifier)
        return FlattenedExpression([str_const])

    @v_args(inline=True)
    def accessed_variable_name(self, var_name: Token) -> FlattenedExpression:
        var = self._scope.search_for_variable(var_name)

        if var is None:
            raise FailedLookupError("variable", var_name)

        var_ref = cg.VariableReference(var)
        return FlattenedExpression([var_ref])

    def ensure_pointer_is_available(self, expr: FlattenedExpression):
        # Copy expression to stack if it is not a pointer
        if expr.type().is_pointer:
            return expr

        temp_var = cg.StackVariable("", expr.type(), True, True)
        self._scope.add_variable(temp_var)

        expr.subexpressions.append(cg.VariableAssignment(temp_var, expr.expression()))
        return expr.add_parent(cg.VariableReference(temp_var))

    @v_args(inline=True)
    def array_index_access(
        self, lhs: FlattenedExpression, *index_exprs: FlattenedExpression
    ) -> FlattenedExpression:
        lhs = self.ensure_pointer_is_available(lhs)
        lhs_expr = lhs.expression()

        cg_indices: list[cg.TypedExpression] = []
        for index_expr in index_exprs:
            cg_indices.append(index_expr.expression())
            lhs.subexpressions.extend(index_expr.subexpressions)

        return lhs.add_parent(cg.ArrayIndexAccess(lhs_expr, cg_indices))

    @v_args(inline=True)
    def struct_member_access(
        self, lhs: FlattenedExpression, member_name: Token
    ) -> FlattenedExpression:
        assert isinstance(member_name, Token)

        struct_access = cg.StructMemberAccess(lhs.expression(), member_name)
        return lhs.add_parent(struct_access)

    @v_args(inline=True)
    def borrow_operator_use(self, lhs: FlattenedExpression):
        borrow = cg.Borrow(lhs.expression())
        return lhs.add_parent(borrow)

    def struct_initializer_without_names(
        self, objects: list[FlattenedExpression]
    ) -> InitializerList:
        assert isinstance(objects, list)

        return InitializerList(objects, None)

    def struct_initializer_with_names(
        self, objects: list[FlattenedExpression | Token]
    ) -> InitializerList:
        assert isinstance(objects, list)

        # Use zip to transpose a list of pairs into a pair of lists.
        names, exprs = list(map(list, zip(*in_pairs(objects))))

        return InitializerList(exprs, names)

    @v_args(inline=True)
    def adhoc_struct_initialization(
        self, init_list: InitializerList
    ) -> InitializerList:
        assert isinstance(init_list, InitializerList)

        return init_list

    @staticmethod
    def parse(
        program: cg.Program,
        function: cg.Function,
        scope: cg.Scope,
        generic_mapping: dict[str, cg.Type],
        body: Tree,
    ) -> FlattenedExpression | InitializerList:
        result = ExpressionTransformer(
            program, function, scope, generic_mapping
        ).transform(body)
        assert isinstance(result, (FlattenedExpression, InitializerList))
        return result


def generate_standalone_expression(
    program: cg.Program,
    function: cg.Function,
    scope: cg.Scope,
    body: Tree,
    generic_mapping: dict[str, cg.Type],
) -> None:
    assert len(body.children) == 1
    flattened_expr = ExpressionTransformer.parse(
        program, function, scope, generic_mapping, body
    )
    if isinstance(flattened_expr, InitializerList):
        raise InitializerListTypeDeductionFailure()

    scope.add_generatable(flattened_expr.subexpressions)


def generate_return_statement(
    program: cg.Program,
    function: cg.Function,
    scope: cg.Scope,
    body: Tree,
    generic_mapping: dict[str, cg.Type],
) -> None:
    if not body.children:
        expr = cg.ReturnStatement(cg.VoidType())
        scope.add_generatable(expr)
        return

    (expr,) = body.children
    flattened_expr = ExpressionTransformer.parse(
        program, function, scope, generic_mapping, expr
    )
    if isinstance(flattened_expr, InitializerList):
        # TODO: allow initializer lists in return statements
        raise NotImplementedError()

    scope.add_generatable(flattened_expr.subexpressions)

    expr = cg.ReturnStatement(
        function.get_signature().return_type, flattened_expr.expression()
    )
    scope.add_generatable(expr)


def generate_variable_declaration(
    is_const: bool,
    program: cg.Program,
    function: cg.Function,
    scope: cg.Scope,
    body: Tree,
    generic_mapping: dict[str, cg.Type],
) -> None:
    var_name, type_tree, rhs_tree = body.children
    rhs: Optional[FlattenedExpression | InitializerList] = (
        ExpressionTransformer.parse(program, function, scope, generic_mapping, rhs_tree)
        if rhs_tree is not None
        else None
    )

    assert isinstance(var_name, Token)
    assert isinstance(type_tree, Tree)

<<<<<<< HEAD
    var_type = TypeTransformer.parse(program, type_tree, generic_mapping)
=======
    var_type = TypeTransformer.parse(program, type_tree)
    if var_type.is_void:
        raise VoidVariableDeclaration(
            "variable", var_name, var_type.get_user_facing_name(True)
        )
>>>>>>> b3848154

    var = cg.StackVariable(var_name, var_type, is_const, rhs is not None)
    scope.add_variable(var)

    # Initialize variable.
    if isinstance(rhs, FlattenedExpression):
        scope.add_generatable(rhs.subexpressions)
        scope.add_generatable(cg.VariableAssignment(var, rhs.expression()))

    # Initialize struct.
    elif isinstance(rhs, InitializerList):
        if not isinstance(var_type.definition, cg.StructDefinition):
            raise InvalidInitializerListAssignment(
                var_type.get_user_facing_name(False), rhs.user_facing_name
            )

        if var_type.definition.member_count != len(rhs):
            raise InvalidInitializerListLength(
                len(rhs), var_type.definition.member_count
            )

        def assign_to_member(expr: FlattenedExpression, member_name: str) -> None:
            scope.add_generatable(expr.subexpressions)

            var_ref = cg.VariableReference(var)
            scope.add_generatable(var_ref)

            struct_access = cg.StructMemberAccess(var_ref, member_name)
            scope.add_generatable(struct_access)

            var_assignment = cg.Assignment(struct_access, expr.expression())
            scope.add_generatable(var_assignment)

        if rhs.names:
            for name, expr in zip(rhs.names, rhs.exprs):
                assign_to_member(expr, name)
        else:
            for idx, expr in enumerate(rhs.exprs):
                member = var_type.definition.get_member_by_index(idx)
                assign_to_member(expr, member.name)

    # Unreachable if rhs has a value.
    else:
        assert rhs is None


def generate_if_statement(
    program: cg.Program,
    function: cg.Function,
    scope: cg.Scope,
    body: Tree,
    generic_mapping: dict[str, cg.Type],
) -> None:
    condition_tree, scope_tree = body.children
    assert len(condition_tree.children) == 1

    condition_expr = ExpressionTransformer.parse(
        program, function, scope, generic_mapping, condition_tree
    )
    if isinstance(condition_expr, InitializerList):
        raise InitializerListTypeDeductionFailure()

    scope.add_generatable(condition_expr.subexpressions)

    inner_scope = cg.Scope(function.get_next_scope_id(), scope)
    generate_body(program, function, inner_scope, scope_tree, generic_mapping)

    if_statement = cg.IfStatement(condition_expr.expression(), inner_scope)
    scope.add_generatable(if_statement)


def generate_assignment(
    program: cg.Program,
    function: cg.Function,
    scope: cg.Scope,
    body: Tree,
    generic_mapping: dict[str, cg.Type],
) -> None:

    lhs_tree, rhs_tree = body.children
    lhs = ExpressionTransformer.parse(
        program, function, scope, generic_mapping, lhs_tree
    )
    rhs = ExpressionTransformer.parse(
        program, function, scope, generic_mapping, rhs_tree
    )

    if isinstance(lhs, InitializerList):
        raise CannotAssignToInitializerList()
    if isinstance(rhs, InitializerList):
        # TODO: allow initializer list assignment to structs
        raise NotImplementedError()

    scope.add_generatable(lhs.subexpressions)
    scope.add_generatable(rhs.subexpressions)
    scope.add_generatable(cg.Assignment(lhs.expression(), rhs.expression()))


def generate_scope_body(
    program: cg.Program,
    function: cg.Function,
    outer_scope: cg.Scope,
    body: Tree,
    generic_mapping: dict[str, cg.Type],
) -> None:
    inner_scope = cg.Scope(function.get_next_scope_id(), outer_scope)
    generate_body(program, function, inner_scope, body, generic_mapping)
    outer_scope.add_generatable(inner_scope)


def generate_body(
    program: cg.Program,
    function: cg.Function,
    scope: cg.Scope,
    body: Tree,
    generic_mapping: dict[str, cg.Type],
) -> None:

    generators = {
        "assignment": generate_assignment,
        "const_declaration": partial(generate_variable_declaration, True),
        "expression": generate_standalone_expression,
        "if_statement": generate_if_statement,
        "return_statement": generate_return_statement,
        "scope": generate_scope_body,
        "variable_declaration": partial(generate_variable_declaration, False),
    }

    for line in body.children:
        try:
            generators[line.data](program, function, scope, line, generic_mapping)
        except VisitError as exc:
            if isinstance(exc.orig_exc, GrapheneError):
                raise ErrorWithLineInfo(
                    exc.orig_exc.message,
                    line.meta.line,
                    function.get_signature().user_facing_name,
                ) from exc.orig_exc
            raise exc.orig_exc
        except GrapheneError as exc:
            raise ErrorWithLineInfo(
                exc.message,
                line.meta.line,
                function.get_signature().user_facing_name,
            ) from exc


<<<<<<< HEAD
def generate_function_body(
    program: cg.Program,
    function: cg.Function,
    body: Tree,
    generic_mapping: dict[str, cg.Type],
):
    generate_body(program, function, function.top_level_scope, body, generic_mapping)
=======
def generate_function_body(program: cg.Program, function: cg.Function, body: Tree):
    generate_body(program, function, function.top_level_scope, body)

    # We cannot omit the "ret" instruction from LLVM IR. If the function returns
    # void, then we can add it ourselves, otherwise the user needs to fix it.
>>>>>>> b3848154
    if not function.top_level_scope.is_return_guaranteed():
        if function.get_signature().return_type.is_void:
            function.top_level_scope.add_generatable(cg.ReturnStatement(cg.VoidType()))
        else:
            raise MissingFunctionReturn(
                function.get_signature().user_facing_name,
                body.meta.end_line,
            )


def append_file_to_program(
    lark: Lark,
    program: cg.Program,
    file_path: ResolvedPath,
    include_path: list[Path],
    included_from: list[ResolvedPath],
    already_processed: set[ResolvedPath],
    debug_compiler: bool = False,
) -> None:
    with open(file_path) as source_file:
        tree = lark.parse(source_file.read())

    already_processed.add(file_path)
    try:
        ParseImports(
            lark,
            program,
            include_path + [Path(file_path).parent],
            included_from + [file_path],
            already_processed,
        ).visit(tree)
        # TODO: these stages can be combined if we require forward declaration
        # FIXME: allow recursive types
        ParseTypeDefinitions(program).visit(tree)
        fn_pass = ParseFunctionSignatures(program)
        fn_pass.visit(tree)

        for function, body, generic_mapping in fn_pass.get_function_body_trees():
            generate_function_body(program, function, body, generic_mapping)

    except ErrorWithLineInfo as exc:
        if debug_compiler:
            traceback.print_exc()
            print("~~~ User-facing error message ~~~")

        print(
            f"File '{file_path}', line {exc.line}, in '{exc.context}'",
            file=sys.stderr,
        )
        print(f"    {exc.message}", file=sys.stderr)

        if included_from:
            print(file=sys.stderr)

        for file in reversed(included_from):
            print(f"Included from file '{file}'", file=sys.stderr)

        sys.exit(1)


def generate_ir_from_source(
    file_path: Path, include_path: list[Path], debug_compiler: bool = False
) -> str:
    grammar_path = Path(__file__).parent / "grammar.lark"
    lark = Lark.open(
        str(grammar_path), parser="lalr", start="program", propagate_positions=True
    )

    program = cg.Program()
    append_file_to_program(
        lark, program, ResolvedPath(file_path), include_path, [], set(), debug_compiler
    )

    return "\n".join(program.generate_ir())<|MERGE_RESOLUTION|>--- conflicted
+++ resolved
@@ -26,11 +26,8 @@
     InvalidMainReturnType,
     MissingFunctionReturn,
     RepeatedGenericName,
-<<<<<<< HEAD
     SubstitutionFailure,
-=======
     VoidVariableDeclaration,
->>>>>>> b3848154
 )
 
 
@@ -383,12 +380,7 @@
         )
 
         # Build the function
-<<<<<<< HEAD
-        return cg.Function(
-            fn_name, fn_args, fn_return_type, foreign, list(generic_mapping.values())
-        )
-=======
-        fn_obj = cg.Function(fn_name, fn_args, fn_return_type, foreign)
+        fn_obj = cg.Function(fn_name, fn_args, fn_return_type, foreign, list(generic_mapping.values()))
 
         # main() must always return an int
         if (
@@ -400,7 +392,6 @@
             )
 
         return fn_obj
->>>>>>> b3848154
 
 
 class ParseImports(Interpreter):
@@ -789,15 +780,11 @@
     assert isinstance(var_name, Token)
     assert isinstance(type_tree, Tree)
 
-<<<<<<< HEAD
     var_type = TypeTransformer.parse(program, type_tree, generic_mapping)
-=======
-    var_type = TypeTransformer.parse(program, type_tree)
     if var_type.is_void:
         raise VoidVariableDeclaration(
             "variable", var_name, var_type.get_user_facing_name(True)
         )
->>>>>>> b3848154
 
     var = cg.StackVariable(var_name, var_type, is_const, rhs is not None)
     scope.add_variable(var)
@@ -945,7 +932,6 @@
             ) from exc
 
 
-<<<<<<< HEAD
 def generate_function_body(
     program: cg.Program,
     function: cg.Function,
@@ -953,13 +939,10 @@
     generic_mapping: dict[str, cg.Type],
 ):
     generate_body(program, function, function.top_level_scope, body, generic_mapping)
-=======
-def generate_function_body(program: cg.Program, function: cg.Function, body: Tree):
-    generate_body(program, function, function.top_level_scope, body)
 
     # We cannot omit the "ret" instruction from LLVM IR. If the function returns
     # void, then we can add it ourselves, otherwise the user needs to fix it.
->>>>>>> b3848154
+
     if not function.top_level_scope.is_return_guaranteed():
         if function.get_signature().return_type.is_void:
             function.top_level_scope.add_generatable(cg.ReturnStatement(cg.VoidType()))

[build-system]
requires = ["hatchling~=1.21"]
build-backend = "hatchling.build"


[project]
name = "glang"
version = "0.3.0"
authors = [
  { name = "Antros Economides", email = "antroseconomides@hotmail.co.uk" },
  { name = "Tom Grant", email = "thomas.grant.mail@gmail.com" },
]
description = "A Graphene front-end for LLVM"
# TODO readme = "README.md"
license = "AGPL-3.0-only"
requires-python = ">=3.11"
classifiers = [
  "Development Status :: 3 - Alpha",
  "License :: OSI Approved :: GNU Affero General Public License v3",
  "Operating System :: POSIX :: Linux",
  "Programming Language :: Python :: 3",
  "Topic :: Software Development :: Compilers",
]
dependencies = ["PyYAML~=6.0", "typed-argument-parser~=1.8"]

[project.urls]
"Homepage" = "https://github.com/DaveDuck321/GrapheneLang/"
"Bug Tracker" = "https://github.com/DaveDuck321/GrapheneLang/issues"

[project.scripts]
glang = "glang.driver:main"


# Development environment to be used with your IDE. Just set the venv path to
# the output of `hatch env find dev`.
[tool.hatch.envs.dev]
dependencies = ["interegular~=0.3", "lark~=1.1"]

[tool.hatch.envs.dev.scripts]
bootstrap = "./bootstrap.sh"
parser = "glang ./src/glang/parser/parser.c3 -o ./dist/parser -O3"
test = "python tests/run_tests.py {args}"


# Style environment. Does not depend on the project.
[tool.hatch.envs.style]
detached = true
skip-install = true
dependencies = ["black", "isort"]

[tool.hatch.envs.style.scripts]
check = [
  "black --check --diff .",
  "isort --check-only --diff --profile black .",
]
fmt = ["isort --profile black .", "black ."]


# Build configuration. Need a bunch of dependencies because the build process
# bootstraps the compiler.
[tool.hatch.build]
# Exclude symlinks used for editable installs.
exclude = ["src/glang/bin"]
dependencies = ["lark~=1.1", "PyYAML~=6.0", "typed-argument-parser~=1.8"]

[tool.hatch.build.targets.sdist]
exclude = [".github", "docs", "tests"]

[tool.hatch.build.targets.wheel]
packages = ["src/glang"]
hooks.custom.path = "hatch_build.py"

[tool.ruff]
# hatch sets this to 120 by default. 88 is what black uses.
<<<<<<< HEAD
line-length = 88
# Disable all rules without automatic fixes.
fix-only = true
=======
line-length = 88
>>>>>>> dfe86799
<|MERGE_RESOLUTION|>--- conflicted
+++ resolved
@@ -72,10 +72,6 @@
 
 [tool.ruff]
 # hatch sets this to 120 by default. 88 is what black uses.
-<<<<<<< HEAD
 line-length = 88
 # Disable all rules without automatic fixes.
-fix-only = true
-=======
-line-length = 88
->>>>>>> dfe86799
+fix-only = true
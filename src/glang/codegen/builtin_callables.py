from abc import abstractmethod

from ..parser.lexer_parser import Meta
from .builtin_types import (
    BoolDefinition,
    BoolType,
    GenericIntType,
    IEEEFloatDefinition,
    IntegerDefinition,
    IPtrType,
    SizeType,
)
from .expressions import ConstantExpression, StaticTypedExpression
from .interfaces import IRContext, IROutput, SpecializationItem, Type, TypedExpression
from .type_conversions import do_implicit_conversion
from .user_facing_errors import OperandError

NUMERIC_TYPES = (IntegerDefinition, BoolDefinition, IEEEFloatDefinition)


class BuiltinCallable(StaticTypedExpression):
    @abstractmethod
    def __init__(
        self,
        specialization: list[SpecializationItem],
        arguments: list[TypedExpression],
        meta: Meta,
    ) -> None:
        pass


class UnaryExpression(BuiltinCallable):
    IR_FORMAT_STR = ""
    USER_FACING_NAME = ""
    EXPECTED_TYPES = tuple()

    def __init__(
        self,
        specialization: list[SpecializationItem],
        arguments: list[TypedExpression],
        meta: Meta,
    ) -> None:
        (self._arg,) = arguments

        assert self.IR_FORMAT_STR is not None
        assert len(specialization) == 0

        definition = self._arg.result_type.definition
        assert isinstance(definition, self.EXPECTED_TYPES)

        self._arg_type = self._arg.result_type.convert_to_value_type()
        StaticTypedExpression.__init__(self, self._arg_type, Type.Kind.VALUE, meta)

    def __repr__(self) -> str:
        return f"{self.__class__.__name__}({self._arg})"

    def generate_ir(self, ctx: IRContext) -> IROutput:
        # https://llvm.org/docs/LangRef.html#add-instruction (and below)
        # https://llvm.org/docs/LangRef.html#add-instruction (and below)
        conv, extra_exprs = do_implicit_conversion(self._arg, self._arg_type)

        ir_output = IROutput()
        ir_output.extend(self.expand_ir(extra_exprs, ctx))

        self.result_reg = next(ctx.reg_gen)

        op = self.IR_FORMAT_STR.format_map(
            {
                "type": self._arg_type.ir_type,
                "arg": conv.ir_ref_without_type_annotation,
            }
        )

        dbg = self.add_di_location(ctx, ir_output)

        ir_output.lines.append(f"%{self.result_reg} = {op}, {dbg}")
        return ir_output

    @property
    def ir_ref_without_type_annotation(self) -> str:
        return f"%{self.result_reg}"

    def assert_can_read_from(self) -> None:
        pass

    def assert_can_write_to(self) -> None:
        raise OperandError(f"cannot assign to `{self.USER_FACING_NAME}(..., ...)`")


class BitwiseNotExpression(UnaryExpression):
    EXPECTED_TYPES = (IntegerDefinition, BoolDefinition)
    USER_FACING_NAME = "__builtin_bitwise_not"
    IR_FORMAT_STR = "xor {type} -1, {arg}"


class UnaryIntegerMinusExpression(UnaryExpression):
    EXPECTED_TYPES = IntegerDefinition
    USER_FACING_NAME = "__builtin_minus"
    IR_FORMAT_STR = "sub {type} 0, {arg}"


class UnaryFloatingMinusExpression(UnaryExpression):
    EXPECTED_TYPES = IEEEFloatDefinition
    USER_FACING_NAME = "__builtin_fminus"
    IR_FORMAT_STR = "fneg {type} {arg}"


class BasicNumericExpression(BuiltinCallable):
    FLOATING_POINT_IR = None
    SIGNED_IR = None
    UNSIGNED_IR = None
    USER_FACING_NAME = None

    @staticmethod
    @abstractmethod
    def get_result_type(arguments: list[TypedExpression]) -> Type:
        pass

    def __init__(
        self,
        specialization: list[SpecializationItem],
        arguments: list[TypedExpression],
        meta: Meta,
    ) -> None:
        lhs, rhs = arguments
        # This is not a user-facing function, we don't need sensible error messages
        assert self.USER_FACING_NAME is not None

        assert len(specialization) == 0
        lhs_definition = lhs.result_type.definition
        rhs_definition = rhs.result_type.definition
        assert isinstance(lhs_definition, NUMERIC_TYPES)
        assert isinstance(rhs_definition, NUMERIC_TYPES)
        assert lhs.result_type == rhs.result_type

        StaticTypedExpression.__init__(
            self, self.get_result_type(arguments), Type.Kind.VALUE, meta
        )

        self._arg_type = lhs.result_type.convert_to_value_type()
        self._lhs = lhs
        self._rhs = rhs

    def __repr__(self) -> str:
        return f"{self.__class__.__name__}({self._lhs}, {self._rhs})"

    def generate_ir(self, ctx: IRContext) -> IROutput:
        # https://llvm.org/docs/LangRef.html#add-instruction (and below)
        conv_lhs, extra_exprs_lhs = do_implicit_conversion(self._lhs, self._arg_type)
        conv_rhs, extra_exprs_rhs = do_implicit_conversion(self._rhs, self._arg_type)

        ir_output = IROutput()
        ir_output.extend(self.expand_ir(extra_exprs_lhs, ctx))
        ir_output.extend(self.expand_ir(extra_exprs_rhs, ctx))

        self.result_reg = ctx.next_reg()

        if isinstance(self._arg_type.definition, IEEEFloatDefinition):
            ir = self.FLOATING_POINT_IR
        elif isinstance(self._arg_type.definition, IntegerDefinition):
            ir = (
                self.SIGNED_IR
                if self._arg_type.definition.is_signed
                else self.UNSIGNED_IR
            )
        else:
            assert isinstance(self._arg_type.definition, BoolDefinition)
            ir = self.UNSIGNED_IR

<<<<<<< HEAD
        dbg = self.add_di_location(ctx, ir_output)
=======
        assert ir is not None
>>>>>>> 6cafd33e

        # eg. for addition
        # <result> = add [nuw] [nsw] <ty> <op1>, <op2>  ; yields ty:result
        ir_output.lines.append(
            f"%{self.result_reg} = {ir} {conv_lhs.ir_ref_with_type_annotation}, "
            f"{conv_rhs.ir_ref_without_type_annotation}, {dbg}"
        )

        return ir_output

    @property
    def ir_ref_without_type_annotation(self) -> str:
        return f"%{self.result_reg}"

    def assert_can_read_from(self) -> None:
        pass

    def assert_can_write_to(self) -> None:
        raise OperandError(f"cannot assign to `{self.USER_FACING_NAME}(..., ...)`")


class ArithmeticExpression(BasicNumericExpression):
    @staticmethod
    def get_result_type(arguments: list[TypedExpression]) -> Type:
        return arguments[0].result_type.convert_to_value_type()


class AddExpression(ArithmeticExpression):
    FLOATING_POINT_IR = "fadd"
    SIGNED_IR = "add nsw"
    UNSIGNED_IR = "add nuw"
    USER_FACING_NAME = "__builtin_add"


class SubExpression(ArithmeticExpression):
    FLOATING_POINT_IR = "fsub"
    SIGNED_IR = "sub nsw"
    UNSIGNED_IR = "sub nuw"
    USER_FACING_NAME = "__builtin_subtract"


class MultiplyExpression(ArithmeticExpression):
    FLOATING_POINT_IR = "fmul"
    SIGNED_IR = "mul nsw"
    UNSIGNED_IR = "mul nuw"
    USER_FACING_NAME = "__builtin_multiply"


class DivideExpression(ArithmeticExpression):
    FLOATING_POINT_IR = "fdiv"
    SIGNED_IR = "sdiv"
    UNSIGNED_IR = "udiv"
    USER_FACING_NAME = "__builtin_divide"


class RemainderExpression(ArithmeticExpression):
    FLOATING_POINT_IR = "frem"
    SIGNED_IR = "srem"
    UNSIGNED_IR = "urem"
    USER_FACING_NAME = "__builtin_remainder"


class ShiftLeftExpression(ArithmeticExpression):
    SIGNED_IR = "shl"
    UNSIGNED_IR = "shl"
    USER_FACING_NAME = "__builtin_shift_left"


class ShiftRightExpression(ArithmeticExpression):
    # NOTE: this is non-obvious behavior and should be documented
    #       I've chosen to sign-extend signed bit-shifts
    SIGNED_IR = "ashr"
    UNSIGNED_IR = "lshr"
    USER_FACING_NAME = "__builtin_shift_right"


class BitwiseAndExpression(ArithmeticExpression):
    SIGNED_IR = "and"
    UNSIGNED_IR = "and"
    USER_FACING_NAME = "__builtin_bitwise_and"


class BitwiseOrExpression(ArithmeticExpression):
    SIGNED_IR = "or"
    UNSIGNED_IR = "or"
    USER_FACING_NAME = "__builtin_bitwise_or"


class BitwiseXorExpression(ArithmeticExpression):
    SIGNED_IR = "xor"
    UNSIGNED_IR = "xor"
    USER_FACING_NAME = "__builtin_bitwise_xor"


class CompareExpression(BasicNumericExpression):
    @staticmethod
    def get_result_type(arguments: list[TypedExpression]) -> Type:
        return BoolType()


class IsEqualExpression(CompareExpression):
    FLOATING_POINT_IR = "fcmp ueq"  # Ordered and equal (can we relax this?)
    SIGNED_IR = "icmp eq"
    UNSIGNED_IR = "icmp eq"
    USER_FACING_NAME = "__builtin_is_equal"


class IsGreaterThanExpression(CompareExpression):
    FLOATING_POINT_IR = "fcmp ugt"
    SIGNED_IR = "icmp sgt"
    UNSIGNED_IR = "icmp ugt"
    USER_FACING_NAME = "__builtin_is_greater_than"


class IsLessThanExpression(CompareExpression):
    FLOATING_POINT_IR = "fcmp ult"
    SIGNED_IR = "icmp slt"
    UNSIGNED_IR = "icmp ult"
    USER_FACING_NAME = "__builtin_is_less_than"


class AlignOfExpression(BuiltinCallable):
    def __init__(
        self,
        specialization: list[SpecializationItem],
        arguments: list[TypedExpression],
        meta: Meta,
    ) -> None:
        assert len(arguments) == 0
        assert len(specialization) == 1
        (self._argument_type,) = specialization
        assert isinstance(self._argument_type, Type)

        self._result = ConstantExpression(
            SizeType(), str(self._argument_type.alignment), meta
        )

        StaticTypedExpression.__init__(
            self, self._result.underlying_type, Type.Kind.VALUE, meta
        )

    def __repr__(self) -> str:
        return f"AlignOf({self._argument_type})"

    def generate_ir(self, ctx: IRContext) -> IROutput:
        return self._result.generate_ir(ctx)

    @property
    def ir_ref_without_type_annotation(self) -> str:
        return self._result.ir_ref_without_type_annotation

    def assert_can_read_from(self) -> None:
        pass

    def assert_can_write_to(self) -> None:
        raise OperandError("cannot assign to `__builtin_alignof<...>()`")


class SizeOfExpression(BuiltinCallable):
    def __init__(
        self,
        specialization: list[SpecializationItem],
        arguments: list[TypedExpression],
        meta: Meta,
    ) -> None:
        assert len(arguments) == 0
        assert len(specialization) == 1
        (self._argument_type,) = specialization
        assert isinstance(self._argument_type, Type)

        self._result = ConstantExpression(
            SizeType(), str(self._argument_type.size), meta
        )

        StaticTypedExpression.__init__(
            self, self._result.underlying_type, Type.Kind.VALUE, meta
        )

    def __repr__(self) -> str:
        return f"SizeOf({self._argument_type})"

    def generate_ir(self, ctx: IRContext) -> IROutput:
        return self._result.generate_ir(ctx)

    @property
    def ir_ref_without_type_annotation(self) -> str:
        return self._result.ir_ref_without_type_annotation

    def assert_can_read_from(self) -> None:
        pass

    def assert_can_write_to(self) -> None:
        raise OperandError("cannot assign to `__builtin_sizeof<...>()`")


class NarrowExpression(BuiltinCallable):
    def __init__(
        self,
        specialization: list[SpecializationItem],
        arguments: list[TypedExpression],
        meta: Meta,
    ) -> None:
        (self._argument,) = arguments
        (return_type,) = specialization
        assert isinstance(return_type, Type)

        self._arg_value_type = self._argument.result_type.convert_to_value_type()

        to_definition = return_type.definition
        from_definition = self._arg_value_type.definition
        assert isinstance(to_definition, IntegerDefinition)
        assert isinstance(from_definition, IntegerDefinition)

        assert from_definition.bits > to_definition.bits
        assert from_definition.is_signed == to_definition.is_signed

        StaticTypedExpression.__init__(self, return_type, Type.Kind.VALUE, meta)

    def __repr__(self) -> str:
        return f"Narrow({self._argument} to {self.underlying_type})"

    def generate_ir(self, ctx: IRContext) -> IROutput:
        conv_arg, extra_exprs_arg = do_implicit_conversion(
            self._argument, self._arg_value_type
        )
        ir_output = self.expand_ir(extra_exprs_arg, ctx)

        dbg = self.add_di_location(ctx, ir_output)

        self.result_reg = ctx.next_reg()

        ir_output.lines.append(
            f"%{self.result_reg} = trunc {conv_arg.ir_ref_with_type_annotation}"
            f" to {self.underlying_type.ir_type}, {dbg}"
        )

        return ir_output

    @property
    def ir_ref_without_type_annotation(self) -> str:
        return f"%{self.result_reg}"

    def assert_can_read_from(self) -> None:
        pass

    def assert_can_write_to(self) -> None:
        raise OperandError("cannot assign to `__builtin_narrow<...>(...)`")


class PtrToIntExpression(BuiltinCallable):
    def __init__(
        self,
        specialization: list[SpecializationItem],
        arguments: list[TypedExpression],
        meta: Meta,
    ) -> None:
        assert len(specialization) == 0
        assert len(arguments) == 1

        # We don't attempt to dereference this at all. src_expr shouldn't have
        # more than one layer of indirection.
        (self._src_expr,) = arguments
        assert self._src_expr.has_address

        StaticTypedExpression.__init__(self, IPtrType(), Type.Kind.VALUE, meta)

    def __repr__(self) -> str:
        return f"PtrToInt({self._src_expr} to {self.underlying_type})"

    def generate_ir(self, ctx: IRContext) -> IROutput:
        # Implicit conversions do not apply.
        ir_output = IROutput()

        self.result_reg = ctx.next_reg()

        dbg = self.add_di_location(ctx, ir_output)

        # <result> = ptrtoint <ty> <value> to <ty2>
        ir_output.lines.append(
            f"%{self.result_reg} = ptrtoint {self._src_expr.ir_ref_with_type_annotation}"
            f" to {self.underlying_type.ir_type}, {dbg}"
        )

        return ir_output

    @property
    def ir_ref_without_type_annotation(self) -> str:
        return f"%{self.result_reg}"

    def assert_can_read_from(self) -> None:
        pass

    def assert_can_write_to(self) -> None:
        raise OperandError("Cannot assign to `__builtin_ptr_to_int()`")


class IntToPtrExpression(BuiltinCallable):
    def __init__(
        self,
        specialization: list[SpecializationItem],
        arguments: list[TypedExpression],
        meta: Meta,
    ) -> None:
        assert len(specialization) == 1
        assert len(arguments) == 1

        (self._ptr_type,) = specialization
        assert isinstance(self._ptr_type, Type)
        assert self._ptr_type.storage_kind.is_reference()

        (self._src_expr,) = arguments
        assert isinstance(self._src_expr.result_type, GenericIntType)

        StaticTypedExpression.__init__(
            self,
            self._ptr_type.convert_to_value_type(),
            self._ptr_type.storage_kind,
            meta,
        )

    def __repr__(self) -> str:
        return f"IntToPtr({self._src_expr} to {self.underlying_type})"

    def generate_ir(self, ctx: IRContext) -> IROutput:
        # Remove any indirect references
        conv_src_expr, extra_exprs = do_implicit_conversion(
            self._src_expr, self._src_expr.result_type
        )

        ir = self.expand_ir(extra_exprs, ctx)

        self.result_reg = ctx.next_reg()

        dbg = self.add_di_location(ctx, ir)

        # <result> = inttoptr <ty> <value> to <ty2>
        ir.lines.append(
            f"%{self.result_reg} = inttoptr {conv_src_expr.ir_ref_with_type_annotation}"
            f" to {self.ir_type_annotation}, {dbg}"
        )

        return ir

    @property
    def ir_ref_without_type_annotation(self) -> str:
        return f"%{self.result_reg}"

    def assert_can_read_from(self) -> None:
        pass

    def assert_can_write_to(self) -> None:
        pass


class BitcastExpression(BuiltinCallable):
    def __init__(
        self,
        specialization: list[SpecializationItem],
        arguments: list[TypedExpression],
        meta: Meta,
    ) -> None:
        assert len(specialization) == 1
        assert len(arguments) == 1

        self.result_ref = None

        (self._src_expr,) = arguments
        (self._target_type,) = specialization
        assert isinstance(self._target_type, Type)

        src_type = self._src_expr.result_type

        # We can bitcast from ptr->ptr or non-aggregate->non-aggregate
        #  We can also bitcast away const
        assert (
            self._target_type.storage_kind.is_reference()
            == src_type.storage_kind.is_reference()
        )

        # TODO: support floats, support references
        assert isinstance(self._target_type, GenericIntType)
        assert isinstance(src_type, GenericIntType)

        assert self._target_type.size == src_type.size

        StaticTypedExpression.__init__(
            self,
            self._target_type.convert_to_value_type(),
            self._target_type.storage_kind,
            meta,
        )

    def __repr__(self) -> str:
        return f"Bitcast({self._src_expr} to {self.underlying_type})"

    def generate_ir(self, ctx: IRContext) -> IROutput:
        # Remove any indirect references
        conv_src_expr, extra_exprs = do_implicit_conversion(
            self._src_expr, self._src_expr.result_type
        )

        ir = self.expand_ir(extra_exprs, ctx)

        if self.ir_type_annotation == conv_src_expr.ir_type_annotation:
            # Type is already correct, nothing to do
            self.result_ref = conv_src_expr.ir_ref_without_type_annotation
            return ir

        self.result_ref = f"%{ctx.next_reg()}"

        dbg = self.add_di_location(ctx, ir)

        # <result> = bitcast <ty> <value> to <ty2>
        ir.lines.append(
            f"{self.result_ref} = bitcast {conv_src_expr.ir_ref_with_type_annotation}"
            f" to {self.ir_type_annotation}, {dbg}",
        )

        return ir

    @property
    def ir_ref_without_type_annotation(self) -> str:
        assert self.result_ref is not None
        return self.result_ref

    def assert_can_read_from(self) -> None:
        pass

    def assert_can_write_to(self) -> None:
        self._src_expr.assert_can_write_to()


def get_builtin_callables() -> dict[str, type[BuiltinCallable]]:
    def get_arithmetic_builtin(
        expression_class: type[BasicNumericExpression | UnaryExpression],
    ):
        assert expression_class.USER_FACING_NAME is not None
        return (expression_class.USER_FACING_NAME, expression_class)

    integer_instructions = dict(
        map(
            get_arithmetic_builtin,
            [
                AddExpression,
                SubExpression,
                MultiplyExpression,
                DivideExpression,
                RemainderExpression,
                ShiftLeftExpression,
                ShiftRightExpression,
                BitwiseAndExpression,
                BitwiseOrExpression,
                BitwiseXorExpression,
                # NOTE: I haven't added the redundant compare equal/ not equal instructions here
                IsEqualExpression,
                IsGreaterThanExpression,
                IsLessThanExpression,
                UnaryIntegerMinusExpression,
                UnaryFloatingMinusExpression,
                BitwiseNotExpression,
            ],
        )
    )

    return {
        **integer_instructions,
        "__builtin_alignof": AlignOfExpression,
        "__builtin_bitcast": BitcastExpression,
        "__builtin_int_to_ptr": IntToPtrExpression,
        "__builtin_narrow": NarrowExpression,
        "__builtin_ptr_to_int": PtrToIntExpression,
        "__builtin_sizeof": SizeOfExpression,
    }<|MERGE_RESOLUTION|>--- conflicted
+++ resolved
@@ -167,11 +167,8 @@
             assert isinstance(self._arg_type.definition, BoolDefinition)
             ir = self.UNSIGNED_IR
 
-<<<<<<< HEAD
+        assert ir is not None
         dbg = self.add_di_location(ctx, ir_output)
-=======
-        assert ir is not None
->>>>>>> 6cafd33e
 
         # eg. for addition
         # <result> = add [nuw] [nsw] <ty> <op1>, <op2>  ; yields ty:result

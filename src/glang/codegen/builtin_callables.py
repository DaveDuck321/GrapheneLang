--- conflicted
+++ resolved
@@ -37,13 +37,8 @@
         assert self.IR_FORMAT_STR is not None
         assert len(specialization) == 0
 
-<<<<<<< HEAD
-        definition = self._arg.underlying_type.definition
+        definition = self._arg.result_type.definition
         assert isinstance(definition, self.EXPECTED_TYPES)
-=======
-        definition = self._arg.result_type.definition
-        assert isinstance(definition, (IntegerDefinition, BoolDefinition))
->>>>>>> a5a643b3
 
         self._arg_type = self._arg.result_type.convert_to_value_type()
         StaticTypedExpression.__init__(self, self._arg_type, Type.Kind.VALUE)
@@ -118,23 +113,15 @@
         assert self.USER_FACING_NAME is not None
 
         assert len(specialization) == 0
-<<<<<<< HEAD
-        lhs_definition = lhs.underlying_type.definition
-        rhs_definition = rhs.underlying_type.definition
+        lhs_definition = lhs.result_type.definition
+        rhs_definition = rhs.result_type.definition
         assert isinstance(
             lhs_definition, (IntegerDefinition, BoolDefinition, IEEEFloatDefinition)
         )
         assert isinstance(
             rhs_definition, (IntegerDefinition, BoolDefinition, IEEEFloatDefinition)
         )
-        assert lhs.underlying_type == rhs.underlying_type
-=======
-        lhs_definition = lhs.result_type.definition
-        rhs_definition = rhs.result_type.definition
-        assert isinstance(lhs_definition, (IntegerDefinition, BoolDefinition))
-        assert isinstance(rhs_definition, (IntegerDefinition, BoolDefinition))
         assert lhs.result_type == rhs.result_type
->>>>>>> a5a643b3
 
         StaticTypedExpression.__init__(
             self, self.get_result_type(arguments), Type.Kind.VALUE

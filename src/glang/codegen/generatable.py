--- conflicted
+++ resolved
@@ -1,9 +1,4 @@
 from __future__ import annotations
-<<<<<<< HEAD
-
-from typing import Iterable, Optional
-=======
->>>>>>> 46ba8727
 
 from collections.abc import Iterable
 
@@ -168,15 +163,11 @@
 
 class Scope(Generatable):
     def __init__(
-<<<<<<< HEAD
         self,
         scope_id: int,
         meta: Meta,
-        outer_scope: Optional[Scope] = None,
+        outer_scope: Scope | None = None,
         is_inside_loop: bool = False,
-=======
-        self, scope_id: int, meta: Meta, outer_scope: Scope | None = None
->>>>>>> 46ba8727
     ) -> None:
         super().__init__(meta)
 

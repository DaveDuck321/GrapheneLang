--- conflicted
+++ resolved
@@ -4,17 +4,10 @@
 from enum import Enum
 from typing import Any
 
-<<<<<<< HEAD
-from glang.utils.stack import Stack
-
-from ..codegen.debug import DIFile, DILocation, DIScope, Metadata
-from ..parser.lexer_parser import Meta
-from .user_facing_errors import MutableVariableContainsAReference
-=======
 from glang.codegen.debug import DIFile, DILocation, DIScope, Metadata
 from glang.codegen.user_facing_errors import MutableVariableContainsAReference
 from glang.parser.lexer_parser import Meta
->>>>>>> 46ba8727
+from glang.utils.stack import Stack
 
 
 class TypeDefinition(ABC):

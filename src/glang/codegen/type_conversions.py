--- conflicted
+++ resolved
@@ -1,17 +1,12 @@
 from typing import Iterator, Optional
 
-<<<<<<< HEAD
 from .builtin_types import (
     HeapArrayDefinition,
     IEEEFloatDefinition,
     IntegerDefinition,
     StackArrayDefinition,
 )
-from .interfaces import Type, TypedExpression
-=======
-from .builtin_types import HeapArrayDefinition, IntegerDefinition, StackArrayDefinition
-from .interfaces import StaticTypedExpression, Type, TypedExpression
->>>>>>> a5a643b3
+from .interfaces import Type, TypedExpression, StaticTypedExpression
 from .user_facing_errors import OperandError, TypeCheckerError
 
 
@@ -46,11 +41,7 @@
         raise OperandError("cannot modify a squashed value")
 
 
-<<<<<<< HEAD
-class PromoteNumeric(TypedExpression):
-=======
-class PromoteInteger(StaticTypedExpression):
->>>>>>> a5a643b3
+class PromoteNumeric(StaticTypedExpression):
     def __init__(self, src: TypedExpression, dest_type: Type) -> None:
         super().__init__(dest_type, Type.Kind.VALUE)
 
@@ -89,7 +80,7 @@
         return f"%{self.result_reg}"
 
     def __repr__(self) -> str:
-        return f"PromoteInteger({self.src} to {self.underlying_type})"
+        return f"PromoteNumeric({self.src} to {self.underlying_type})"
 
     def assert_can_read_from(self) -> None:
         self.src.assert_can_read_from()

--- conflicted
+++ resolved
@@ -1,7 +1,11 @@
-from typing import Iterator, Optional
-
-<<<<<<< HEAD
-from .builtin_types import HeapArrayDefinition, IntegerDefinition, StackArrayDefinition
+from typing import Optional
+
+from .builtin_types import (
+    HeapArrayDefinition,
+    IEEEFloatDefinition,
+    IntegerDefinition,
+    StackArrayDefinition,
+)
 from .interfaces import (
     IRContext,
     IROutput,
@@ -9,15 +13,6 @@
     Type,
     TypedExpression,
 )
-=======
-from .builtin_types import (
-    HeapArrayDefinition,
-    IEEEFloatDefinition,
-    IntegerDefinition,
-    StackArrayDefinition,
-)
-from .interfaces import StaticTypedExpression, Type, TypedExpression
->>>>>>> 6cafd33e
 from .user_facing_errors import OperandError, TypeCheckerError
 
 
@@ -87,24 +82,14 @@
         ir = IROutput()
         dbg = self.add_di_location(ctx, ir)
 
-<<<<<<< HEAD
-        instruction = "sext" if self.is_signed else "zext"
-
-        # <result> = {s,z}ext <ty> <value> to <ty2> ; yields ty2
+        # <result> = {s,z,fp}ext <ty> <value> to <ty2> ; yields ty2
         ir.lines.append(
-            f"%{self.result_reg} = {instruction} "
+            f"%{self.result_reg} = {self.instruction} "
             f"{self.src.ir_ref_with_type_annotation} to {self.underlying_type.ir_type}, "
             f"{dbg}"
         )
 
         return ir
-=======
-        # <result> = {s,z,fp}ext <ty> <value> to <ty2> ; yields ty2
-        return [
-            f"%{self.result_reg} = {self.instruction} "
-            f"{self.src.ir_ref_with_type_annotation} to {self.underlying_type.ir_type}"
-        ]
->>>>>>> 6cafd33e
 
     @property
     def ir_ref_without_type_annotation(self) -> str:

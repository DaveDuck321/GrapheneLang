--- conflicted
+++ resolved
@@ -279,15 +279,9 @@
         if !in_escape_seq and cursor:eat(char("\"")) {
             mut node : JSON_Node = make<JSON_Node>(/* string */ 3, &mut cursor.allocator);
 
-<<<<<<< HEAD
             node.value = make<Optional<StringView>>(
                 make<StringView>(string:view())
             );
-=======
-            // TODO: https://github.com/DaveDuck321/GrapheneLang/issues/124
-            let value: StringView = {string:view()};
-            node.value = make<Optional<StringView>>(value);
->>>>>>> 49c353b4
 
             return make<Optional<JSON_Node>>(node);
         }
@@ -369,13 +363,8 @@
         return make<Optional<JSON_Node>>();
     }
 
-<<<<<<< HEAD
     mut node : JSON_Node = make<JSON_Node>(/* string */ 4, &mut cursor.allocator);
-    node.value = make<Optional<StringView>>((&cursor):slice_between(start_pos, end_pos));
-=======
-    mut node : JSON_Node = new_json_node(/* string */ 4, &mut cursor.allocator);
     node.value = make<Optional<StringView>>(cursor:slice_between(start_pos, end_pos));
->>>>>>> 49c353b4
 
     return make<Optional<JSON_Node>>(node);
 }

--- conflicted
+++ resolved
@@ -4,10 +4,7 @@
 from pathlib import Path
 from sys import exit as sys_exit
 from sys import stderr
-<<<<<<< HEAD
-from typing import Iterator, Optional
-=======
->>>>>>> 7ab0aad8
+from typing import Iterator
 
 import yaml
 
@@ -101,13 +98,8 @@
         if member_sizes:
             struct_size += member_sizes[-1]
 
-<<<<<<< HEAD
-        # The size of any object is always a multiple of the object‘s alignment.
+        # The size of any object is always a multiple of the object's alignment.
         struct_size += self.compute_padding(
-=======
-        # The size of any object is always a multiple of the object's alignment.
-        struct_size += compute_padding(
->>>>>>> 7ab0aad8
             struct_size, self.compute_struct_alignment(member_aligns)
         )
 

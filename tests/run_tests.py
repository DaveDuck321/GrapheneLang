import fnmatch
import json
import subprocess
from argparse import ArgumentParser
from concurrent.futures import ThreadPoolExecutor
from multiprocessing import cpu_count
from pathlib import Path
from subprocess import PIPE
from sys import exit as sys_exit
from threading import Lock
from typing import Optional

import schema

<<<<<<< HEAD
all_tests = [
    "ambiguous_function_call",
    "array_assignments",
    "c_demo/compile_error",
    "c_demo/runtime_status",
    "duplicate_generics",
    "duplicate_type_specialization",
    "generics_parsing",
    "generics_with_generic_annotations",
    "order_of_operation",
    "overload_resolution_avoids_integer_promotion",
    "reference_borrowing",
    "reference_nesting",
    "reference_overloading",
    "simple_typedef",
    "string_constants_ir",
    "string_constants",
    "struct_assignments",
    "struct_dereferencing",
    "struct_init_list_invalid_assignment_with_names",
    "struct_init_list_invalid_assignment_without_names",
    "struct_init_list_with_missing_name",
    "struct_init_list_with_names",
    "struct_init_list_with_wrong_name",
    "struct_init_list_without_names",
    "subexpression_ordering",
    "type_specializations",
    "unary_operators",
    "undeclared_variable",
    "uninitialized_variable_usage",
    "variable_assignments",
]
=======
PARENT_DIR = Path(__file__).parent
>>>>>>> 016d530a


class TestFailure(RuntimeError):
    def __init__(
        self,
        name: str,
        status: int,
        stdout: list[str],
        stderr: list[str],
    ) -> None:
        super().__init__(f"Actual '{name}' does not match expected")

        self.name = name
        self.status = status
        self.stdout = stdout
        self.stderr = stderr

        self.stage: Optional[str] = None

    def with_stage(self, stage: str) -> "TestFailure":
        self.stage = stage

        return self

    def __str__(self) -> str:
        assert self.stage is not None

        return "\n".join(
            [
                f"***{self.stage.upper()} ERROR: Actual '{self.name}' does not match expected",
                "====status====",
                str(self.status),
                "====stdout====",
                *self.stdout,
                "====stderr====",
                *self.stderr,
            ]
        )


def validate_command_status(
    directory: Path, command: list[str], expected_output
) -> None:
    status = subprocess.call(command, cwd=str(directory))

    if expected_output.get("status", 0) != status:
        print("*** ERROR: Actual 'status' does not match expected")


def validate_command_output_with_harness(
    directory: Path,
    command: list[str],
    expected_output: dict[str, list[str]],
):
    result = subprocess.run(
        command,
        check=False,
        cwd=str(directory),
        stdin=PIPE,
        stdout=PIPE,
        stderr=PIPE,
        text=True,
    )
    status = result.returncode
    stdout, stderr = result.stdout.splitlines(), result.stderr.splitlines()

    def match_output(actual: list[str], expected: Optional[list[str]]) -> bool:
        if expected is None:
            return True

        assert isinstance(actual, list)
        assert isinstance(expected, list)

        if len(actual) != len(expected):
            return False

        actual_trimmed = map(str.strip, actual)
        expected_trimmed = map(str.strip, expected)

        # fnmatchcase() allows common Unix shell-style wildcards in expected
        # output, including:
        # - * to match everything
        # - ? to match any single character
        # - [seq] to match any character in seq
        # - [!seq] to match any character not in seq
        return all(map(fnmatch.fnmatchcase, actual_trimmed, expected_trimmed))

    if expected_output.get("status", 0) != status:
        raise TestFailure("status", status, stdout, stderr)

    if not match_output(stdout, expected_output.get("stdout")):
        raise TestFailure("stdout", status, stdout, stderr)

    if not match_output(stderr, expected_output.get("stderr")):
        raise TestFailure("stderr", status, stdout, stderr)

    return True


def run_test(path: Path, io_harness=True) -> None:
    # Load/ validate the test
    config_path = path / "test.json"
    assert config_path.exists()

    (path / "out").mkdir(exist_ok=True)

    config: dict[str, dict] = json.load(config_path.open())
    schema.validate_config_follows_schema(config)

    fn_validate = (
        validate_command_output_with_harness if io_harness else validate_command_status
    )

    # Run the test
    try:
        fn_validate(
            path,
            config["compile"].get("command", []),
            config["compile"].get("output", {}),
        )
    except TestFailure as exc:
        raise exc.with_stage("compile")

    if "runtime" not in config:
        return

    try:
        fn_validate(
            path,
            config["runtime"].get("command", []),
            config["runtime"].get("output", {}),
        )
    except TestFailure as exc:
        raise exc.with_stage("runtime")


# Mutex to ensure prints remain ordered (within each test)
io_lock = Lock()


def run_test_print_result(test_dir: Path) -> bool:
    assert test_dir.is_dir()
    test_name = str(test_dir.relative_to(PARENT_DIR))

    try:
        run_test(test_dir)
        with io_lock:
            print(f"PASSED '{test_name}'")
        return True
    except TestFailure as error:
        with io_lock:
            print(f"FAILED '{test_name}'")
            print(error)
            print()
        return False


def run_tests(tests: list[Path], workers: int) -> int:
    with ThreadPoolExecutor(max_workers=workers) as executor:
        passed = sum(executor.map(run_test_print_result, tests))

    failed = len(tests) - passed
    if failed:
        print(f"FAILED {failed}/{len(tests)} TESTS!")
    else:
        print(f"PASSED ALL {passed} TESTS")

    return failed


def main() -> None:
    parser = ArgumentParser("run_tests.py")
    parser.add_argument("--test", required=False)
    parser.add_argument("--workers", required=False, type=int, default=cpu_count())

    args = parser.parse_args()
    if args.test is not None:
        run_test(PARENT_DIR / args.test, io_harness=False)
    else:
        all_test_dirs = [
            test_path.parent
            for test_path in PARENT_DIR.rglob("**/test.json")
            if test_path.is_file()
        ]

        sys_exit(run_tests(all_test_dirs, args.workers))


if __name__ == "__main__":
    main()<|MERGE_RESOLUTION|>--- conflicted
+++ resolved
@@ -12,42 +12,7 @@
 
 import schema
 
-<<<<<<< HEAD
-all_tests = [
-    "ambiguous_function_call",
-    "array_assignments",
-    "c_demo/compile_error",
-    "c_demo/runtime_status",
-    "duplicate_generics",
-    "duplicate_type_specialization",
-    "generics_parsing",
-    "generics_with_generic_annotations",
-    "order_of_operation",
-    "overload_resolution_avoids_integer_promotion",
-    "reference_borrowing",
-    "reference_nesting",
-    "reference_overloading",
-    "simple_typedef",
-    "string_constants_ir",
-    "string_constants",
-    "struct_assignments",
-    "struct_dereferencing",
-    "struct_init_list_invalid_assignment_with_names",
-    "struct_init_list_invalid_assignment_without_names",
-    "struct_init_list_with_missing_name",
-    "struct_init_list_with_names",
-    "struct_init_list_with_wrong_name",
-    "struct_init_list_without_names",
-    "subexpression_ordering",
-    "type_specializations",
-    "unary_operators",
-    "undeclared_variable",
-    "uninitialized_variable_usage",
-    "variable_assignments",
-]
-=======
 PARENT_DIR = Path(__file__).parent
->>>>>>> 016d530a
 
 
 class TestFailure(RuntimeError):

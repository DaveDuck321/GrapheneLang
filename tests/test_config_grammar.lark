--- conflicted
+++ resolved
@@ -4,21 +4,13 @@
 %ignore " "
 %ignore "\n"
 
-<<<<<<< HEAD
-start: (regressed)? (for_cmd)? compile_cmd (grep_ir_cmd)* (run_cmd)?
-=======
 start: (failing)? (for_cmd)? compile_cmd (grep_ir_cmd)* (run_cmd)?
->>>>>>> 1a6c717c
 
 ARG: /[-\w]+/  // Doesn't match ;
 
 expect_status: "EXPECT" INT
 expect_msg: "EXPECT" (/OUT/ | /ERR/) /([^@].*\n?)+/
-<<<<<<< HEAD
-regressed: "@TEMPORARILY_REGRESSED"
-=======
 failing: "@FAILING"
->>>>>>> 1a6c717c
 for_cmd: "@FOR" CNAME
 compile_cmd: "@COMPILE" ARG* [";" expect_status] [";" expect_msg]
 grep_ir_cmd: "@GREP_IR" /.+\n?/
